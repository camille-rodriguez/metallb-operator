name: Test Suite for MetalLB

on:
  - pull_request

jobs:
  lint:
    name: Check PEP8 formatting
    runs-on: ubuntu-latest
    steps:
    - name: Check out code
      uses: actions/checkout@v2
    - name: Run Python code quality and lint action
      uses: ricardochaves/python-lint@v1.3.0
      with:
        python-root-list: "charms"
        use-flake8: true
        use-pylint: false
        use-pycodestyle: false
        use-black: false
        use-mypy: false
        use-isort: false
        extra-flake8-options: "--max-line-length=88 --max-complexity=10"

  unit-test-metallb-controller:
    name: Unit tests for charm metallb-controller
    runs-on: ubuntu-latest
    strategy:
      matrix:
        python: [3.7, 3.8]
    steps:
    - name: Check out code
      uses: actions/checkout@v2
    - name: Setup Python
      uses: actions/setup-python@v2
      with:
        python-version: ${{ matrix.python }}
    - name: Install dependencies
      run: pip install tox
    - name: Run unit tests with tox
      run: |
        cd charms/metallb-controller
        tox -e unit

  unit-test-metallb-speaker:
    name: Unit tests for charm metallb-speaker
    runs-on: ubuntu-latest
    strategy:
      matrix:
        python: [3.7, 3.8]
    steps:
    - name: Check out code
      uses: actions/checkout@v2
    - name: Setup Python
      uses: actions/setup-python@v2
      with:
        python-version: ${{ matrix.python }}
    - name: Install dependencies
      run: pip install tox
    - name: Run unit tests with tox
      run: |
        cd charms/metallb-speaker
        tox -e unit

  func-test-metallb:
    runs-on: ubuntu-latest
    name: Functional test
    timeout-minutes: 10
    strategy:
      matrix:
        rbac: ["without RBAC", "with RBAC"]
    steps:
<<<<<<< HEAD
=======
    - name: Check out code
      uses: actions/checkout@v2
    - name: Install dependencies
      run: |
        sudo snap install juju --classic
        sudo snap install charmcraft --beta
        sudo snap install juju-wait --classic
        sudo snap install yq
    - name: Create tmp dir for artifacts
      run: mkdir -p tmp
    - name: Build charms
      run: |
        charmcraft build --from charms/metallb-controller
        charmcraft build --from charms/metallb-speaker
>>>>>>> 76c3db52
    - name: Install MicroK8s with microk8s-action
      uses: balchua/microk8s-actions@v0.1.3
      with:
        channel: '1.18/stable'
<<<<<<< HEAD
        rbac: ${{ matrix.rbac == 'with RBAC' }}
        dns: true
        storage: true
=======
        rbac: 'false'
        dns: 'true'
        storage: 'true'
    - name: Wait 15s for MicroK8s to be ready
      run: sleep 15
    - name: Bootstrap MicroK8s with Juju
      run: sudo juju bootstrap microk8s microk8s
    - name: Deploy MetalLB
      run: |
        upstream_controller_image=$(yq r charms/metallb-controller/metadata.yaml 'resources.metallb-controller-image.upstream-source')
        upstream_speaker_image=$(yq r charms/metallb-speaker/metadata.yaml 'resources.metallb-speaker-image.upstream-source')
        sudo juju add-model metallb-system
        sudo juju deploy ./metallb-controller.charm --resource metallb-controller-image=$upstream_controller_image
        sudo juju deploy ./metallb-speaker.charm --resource metallb-speaker-image=$upstream_speaker_image
        sudo juju config metallb-controller iprange="10.1.240.240-10.1.240.241"
    - name: Wait for stable environment
      run: sudo /snap/bin/juju-wait
    - name: Check for errors in juju status
      run: |  
        sudo juju status 2>&1 | tee tmp/juju-status-metallb.txt
        if [[ $(sudo juju status | grep 'error\|blocked') ]];
        then exit 1;
        else echo "No errors or blocked status detected.";
        fi
    - name: Check pods status
      run: sudo kubectl get pods -n metallb-system 2>&1 | tee tmp/metallb-pods.txt
    - name: Deploy microbot
      run: kubectl apply -f ./docs/example-microbot-lb.yaml
    - name: Check availability of microbot service
      run: kubectl get all 2>&1 | tee tmp/microbot-status.txt
    - name: Curl service on microbot external ip
      run: |
         if curl --fail --connect-timeout 10 `kubectl get service/microbot-lb \
         --no-headers | awk '{print$4}'`; then echo "curl successfull";
         else exit 1;
         fi
    - name: Debug failures
      if: failure()
      run: |
        sudo microk8s.kubectl get all -A 2>&1 | tee tmp/microk8s-status-all.txt
        sudo microk8s.kubectl describe deployments -A 2>&1 | tee tmp/microk8s-deployments.txt
        sudo microk8s.kubectl describe replicasets -A 2>&1 | tee tmp/microk8s-replicasets.txt
        sudo microk8s.kubectl describe daemonsets -A 2>&1 | tee tmp/microk8s-daemonsets.txt
        for pod in `sudo microk8s.kubectl get pods -n metallb-system | awk '{print$1}' | grep -v NAME`; 
        do sudo microk8s.kubectl logs $pod -n metallb-system 2>&1 | tee tmp/pod-$pod-logs.txt; done
        sudo snap logs -n 300 microk8s 2>&1 | tee tmp/snap-log-microk8s.txt
    - name: Upload Artifacts
      if: ${{ always() }}
      uses: actions/upload-artifact@v2
      with:
        name: test-run-artifacts
        path: tmp

  func-test-rbac-metallb:
    runs-on: ubuntu-latest
    name: Func test with RBAC enabled
    timeout-minutes: 10
    steps:
>>>>>>> 76c3db52
    - name: Check out code
      uses: actions/checkout@v2
    - name: Install dependencies
      run: |
        script/bootstrap
        sudo snap install juju --classic
        sudo snap install juju-wait --classic
        sudo snap install yq
    - name: Create tmp dir for artifacts
      run: mkdir -p tmp
    - name: Build charms
      run: |
        make charms
    - name: Bootstrap MicroK8s with Juju
      run: sudo juju bootstrap microk8s microk8s --config test-mode=true --config automatically-retry-hooks=false
    - name: Deploy MetalLB
      run: |
        upstream_controller_image=$(yq r charms/metallb-controller/metadata.yaml 'resources.metallb-controller-image.upstream-source')
        upstream_speaker_image=$(yq r charms/metallb-speaker/metadata.yaml 'resources.metallb-speaker-image.upstream-source')
        sudo juju add-model metallb-system
<<<<<<< HEAD
        sudo juju deploy ./bundle --overlay ./docs/local-overlay.yaml
        sudo juju config metallb-controller iprange="10.1.240.240-10.1.240.241"
    - name: Wait for model to error without RBAC rules
      if: ${{ matrix.rbac == 'with RBAC' }}
=======
        sudo juju deploy ./metallb-controller.charm --resource metallb-controller-image=$upstream_controller_image
        sudo juju deploy ./metallb-speaker.charm --resource metallb-speaker-image=$upstream_speaker_image
        sudo juju config metallb-controller iprange="10.1.240.241-10.1.240.242"
    - name: Wait for stable environment
      run: sudo /snap/bin/juju-wait
    - name: Confirm failure without RBAC rules
>>>>>>> 76c3db52
      run: |
        ! sudo /snap/bin/juju-wait -wv
    - name: Apply RBAC rules for operator pods
<<<<<<< HEAD
      if: ${{ matrix.rbac == 'with RBAC' }}
      run: sudo microk8s.kubectl apply -f docs/rbac-permissions-operators.yaml
    - name: Resolve failures from RBAC
      if: ${{ matrix.rbac == 'with RBAC' }}
      run: |
        sudo juju resolved metallb-controller/0
        sudo juju resolved metallb-speaker/0
    - name: Wait for model to settle
      run: sudo /snap/bin/juju-wait -wv
=======
      run: sudo microk8s.kubectl apply -f docs/rbac-permissions-operators.yaml
    - name: Wait for stable environment
      run: |
        sleep 2
        sudo /snap/bin/juju-wait
    - name: Check for errors in juju status
      run: |  
        sudo juju status 2>&1 | tee tmp/juju-status-metallb-2.txt
        if [[ $(sudo juju status | grep 'error\|blocked') ]];
        then exit 1;
        else echo "No errors or blocked status detected.";
        fi
    - name: Check pods status
      run: sudo kubectl get pods -n metallb-system 2>&1 | tee tmp/metallb-pods.txt
>>>>>>> 76c3db52
    - name: Deploy microbot
      run: sudo kubectl apply -f ./docs/example-microbot-lb.yaml
    - name: Wait for microbot to be ready
      run: timeout 2m bash -c 'while true; do status="$(sudo kubectl get pod -lapp=microbot-lb -o jsonpath="{.items[*].status.phase}")"; [ "$status" == "Running Running Running" ] && break; echo "Waiting for microbot ($status)..."; sleep 2; done'
    - name: Curl microbot service LB
      run: |
         if curl --fail --connect-timeout 10 `sudo kubectl get service/microbot-lb \
         --no-headers | awk '{print$4}'`; then echo "curl successfull";
         else exit 1;
         fi
<<<<<<< HEAD
    - name: Collect debug artifacts
      if: ${{ failure() }}
=======
    - name: Debug failures
      if: failure()
>>>>>>> 76c3db52
      run: |
        sudo microk8s.kubectl get all -A 2>&1 | tee tmp/microk8s-status-all.txt
        sudo microk8s.kubectl describe deployments -A 2>&1 | tee tmp/microk8s-deployments.txt
        sudo microk8s.kubectl describe replicasets -A 2>&1 | tee tmp/microk8s-replicasets.txt
        sudo microk8s.kubectl describe daemonsets -A 2>&1 | tee tmp/microk8s-daemonsets.txt
<<<<<<< HEAD
        for pod in `sudo microk8s.kubectl get pods -n metallb-system | awk '{print$1}' | grep -v NAME`;
        do sudo microk8s.kubectl logs $pod -n metallb-system 2>&1 | tee tmp/pod-$pod-logs.txt; done
        sudo snap logs -n 300 microk8s 2>&1 | tee tmp/snap-log-microk8s.txt
        sudo juju debug-log --replay --no-tail -i metallb-controller | tee tmp/unit-metallb-controller-0.log
        sudo juju debug-log --replay --no-tail -i metallb-speaker | tee tmp/unit-metallb-speaker-0.log
    - name: Upload debug artifacts
      if: ${{ failure() }}
=======
        for pod in `microk8s.kubectl get pods -n metallb-system | awk '{print$1}' | grep -v NAME`; 
        do microk8s.kubectl logs $pod -n metallb-system 2>&1 | tee tmp/pod-$pod-logs.txt; done
        sudo snap logs -n 300 microk8s 2>&1 | tee tmp/snap-log-microk8s.txt
    - name: Upload Artifacts
      if: ${{ always() }}
>>>>>>> 76c3db52
      uses: actions/upload-artifact@v2
      with:
        name: test-run-artifacts
        path: tmp<|MERGE_RESOLUTION|>--- conflicted
+++ resolved
@@ -70,91 +70,13 @@
       matrix:
         rbac: ["without RBAC", "with RBAC"]
     steps:
-<<<<<<< HEAD
-=======
-    - name: Check out code
-      uses: actions/checkout@v2
-    - name: Install dependencies
-      run: |
-        sudo snap install juju --classic
-        sudo snap install charmcraft --beta
-        sudo snap install juju-wait --classic
-        sudo snap install yq
-    - name: Create tmp dir for artifacts
-      run: mkdir -p tmp
-    - name: Build charms
-      run: |
-        charmcraft build --from charms/metallb-controller
-        charmcraft build --from charms/metallb-speaker
->>>>>>> 76c3db52
     - name: Install MicroK8s with microk8s-action
       uses: balchua/microk8s-actions@v0.1.3
       with:
         channel: '1.18/stable'
-<<<<<<< HEAD
         rbac: ${{ matrix.rbac == 'with RBAC' }}
         dns: true
         storage: true
-=======
-        rbac: 'false'
-        dns: 'true'
-        storage: 'true'
-    - name: Wait 15s for MicroK8s to be ready
-      run: sleep 15
-    - name: Bootstrap MicroK8s with Juju
-      run: sudo juju bootstrap microk8s microk8s
-    - name: Deploy MetalLB
-      run: |
-        upstream_controller_image=$(yq r charms/metallb-controller/metadata.yaml 'resources.metallb-controller-image.upstream-source')
-        upstream_speaker_image=$(yq r charms/metallb-speaker/metadata.yaml 'resources.metallb-speaker-image.upstream-source')
-        sudo juju add-model metallb-system
-        sudo juju deploy ./metallb-controller.charm --resource metallb-controller-image=$upstream_controller_image
-        sudo juju deploy ./metallb-speaker.charm --resource metallb-speaker-image=$upstream_speaker_image
-        sudo juju config metallb-controller iprange="10.1.240.240-10.1.240.241"
-    - name: Wait for stable environment
-      run: sudo /snap/bin/juju-wait
-    - name: Check for errors in juju status
-      run: |  
-        sudo juju status 2>&1 | tee tmp/juju-status-metallb.txt
-        if [[ $(sudo juju status | grep 'error\|blocked') ]];
-        then exit 1;
-        else echo "No errors or blocked status detected.";
-        fi
-    - name: Check pods status
-      run: sudo kubectl get pods -n metallb-system 2>&1 | tee tmp/metallb-pods.txt
-    - name: Deploy microbot
-      run: kubectl apply -f ./docs/example-microbot-lb.yaml
-    - name: Check availability of microbot service
-      run: kubectl get all 2>&1 | tee tmp/microbot-status.txt
-    - name: Curl service on microbot external ip
-      run: |
-         if curl --fail --connect-timeout 10 `kubectl get service/microbot-lb \
-         --no-headers | awk '{print$4}'`; then echo "curl successfull";
-         else exit 1;
-         fi
-    - name: Debug failures
-      if: failure()
-      run: |
-        sudo microk8s.kubectl get all -A 2>&1 | tee tmp/microk8s-status-all.txt
-        sudo microk8s.kubectl describe deployments -A 2>&1 | tee tmp/microk8s-deployments.txt
-        sudo microk8s.kubectl describe replicasets -A 2>&1 | tee tmp/microk8s-replicasets.txt
-        sudo microk8s.kubectl describe daemonsets -A 2>&1 | tee tmp/microk8s-daemonsets.txt
-        for pod in `sudo microk8s.kubectl get pods -n metallb-system | awk '{print$1}' | grep -v NAME`; 
-        do sudo microk8s.kubectl logs $pod -n metallb-system 2>&1 | tee tmp/pod-$pod-logs.txt; done
-        sudo snap logs -n 300 microk8s 2>&1 | tee tmp/snap-log-microk8s.txt
-    - name: Upload Artifacts
-      if: ${{ always() }}
-      uses: actions/upload-artifact@v2
-      with:
-        name: test-run-artifacts
-        path: tmp
-
-  func-test-rbac-metallb:
-    runs-on: ubuntu-latest
-    name: Func test with RBAC enabled
-    timeout-minutes: 10
-    steps:
->>>>>>> 76c3db52
     - name: Check out code
       uses: actions/checkout@v2
     - name: Install dependencies
@@ -175,23 +97,13 @@
         upstream_controller_image=$(yq r charms/metallb-controller/metadata.yaml 'resources.metallb-controller-image.upstream-source')
         upstream_speaker_image=$(yq r charms/metallb-speaker/metadata.yaml 'resources.metallb-speaker-image.upstream-source')
         sudo juju add-model metallb-system
-<<<<<<< HEAD
         sudo juju deploy ./bundle --overlay ./docs/local-overlay.yaml
         sudo juju config metallb-controller iprange="10.1.240.240-10.1.240.241"
     - name: Wait for model to error without RBAC rules
       if: ${{ matrix.rbac == 'with RBAC' }}
-=======
-        sudo juju deploy ./metallb-controller.charm --resource metallb-controller-image=$upstream_controller_image
-        sudo juju deploy ./metallb-speaker.charm --resource metallb-speaker-image=$upstream_speaker_image
-        sudo juju config metallb-controller iprange="10.1.240.241-10.1.240.242"
-    - name: Wait for stable environment
-      run: sudo /snap/bin/juju-wait
-    - name: Confirm failure without RBAC rules
->>>>>>> 76c3db52
       run: |
         ! sudo /snap/bin/juju-wait -wv
     - name: Apply RBAC rules for operator pods
-<<<<<<< HEAD
       if: ${{ matrix.rbac == 'with RBAC' }}
       run: sudo microk8s.kubectl apply -f docs/rbac-permissions-operators.yaml
     - name: Resolve failures from RBAC
@@ -201,22 +113,6 @@
         sudo juju resolved metallb-speaker/0
     - name: Wait for model to settle
       run: sudo /snap/bin/juju-wait -wv
-=======
-      run: sudo microk8s.kubectl apply -f docs/rbac-permissions-operators.yaml
-    - name: Wait for stable environment
-      run: |
-        sleep 2
-        sudo /snap/bin/juju-wait
-    - name: Check for errors in juju status
-      run: |  
-        sudo juju status 2>&1 | tee tmp/juju-status-metallb-2.txt
-        if [[ $(sudo juju status | grep 'error\|blocked') ]];
-        then exit 1;
-        else echo "No errors or blocked status detected.";
-        fi
-    - name: Check pods status
-      run: sudo kubectl get pods -n metallb-system 2>&1 | tee tmp/metallb-pods.txt
->>>>>>> 76c3db52
     - name: Deploy microbot
       run: sudo kubectl apply -f ./docs/example-microbot-lb.yaml
     - name: Wait for microbot to be ready
@@ -227,19 +123,13 @@
          --no-headers | awk '{print$4}'`; then echo "curl successfull";
          else exit 1;
          fi
-<<<<<<< HEAD
     - name: Collect debug artifacts
       if: ${{ failure() }}
-=======
-    - name: Debug failures
-      if: failure()
->>>>>>> 76c3db52
       run: |
         sudo microk8s.kubectl get all -A 2>&1 | tee tmp/microk8s-status-all.txt
         sudo microk8s.kubectl describe deployments -A 2>&1 | tee tmp/microk8s-deployments.txt
         sudo microk8s.kubectl describe replicasets -A 2>&1 | tee tmp/microk8s-replicasets.txt
         sudo microk8s.kubectl describe daemonsets -A 2>&1 | tee tmp/microk8s-daemonsets.txt
-<<<<<<< HEAD
         for pod in `sudo microk8s.kubectl get pods -n metallb-system | awk '{print$1}' | grep -v NAME`;
         do sudo microk8s.kubectl logs $pod -n metallb-system 2>&1 | tee tmp/pod-$pod-logs.txt; done
         sudo snap logs -n 300 microk8s 2>&1 | tee tmp/snap-log-microk8s.txt
@@ -247,13 +137,6 @@
         sudo juju debug-log --replay --no-tail -i metallb-speaker | tee tmp/unit-metallb-speaker-0.log
     - name: Upload debug artifacts
       if: ${{ failure() }}
-=======
-        for pod in `microk8s.kubectl get pods -n metallb-system | awk '{print$1}' | grep -v NAME`; 
-        do microk8s.kubectl logs $pod -n metallb-system 2>&1 | tee tmp/pod-$pod-logs.txt; done
-        sudo snap logs -n 300 microk8s 2>&1 | tee tmp/snap-log-microk8s.txt
-    - name: Upload Artifacts
-      if: ${{ always() }}
->>>>>>> 76c3db52
       uses: actions/upload-artifact@v2
       with:
         name: test-run-artifacts
